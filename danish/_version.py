#https://stackoverflow.com/a/7071358/7530778

<<<<<<< HEAD
__version__ = "0.3.0"
=======
__version__ = "0.4"
>>>>>>> 8937872c
tmp = __version__
if "rc" in tmp:
    tmp = tmp[:tmp.find("rc")]
__version_info__ = tuple(map(int, tmp.split('.')))<|MERGE_RESOLUTION|>--- conflicted
+++ resolved
@@ -1,10 +1,6 @@
 #https://stackoverflow.com/a/7071358/7530778
 
-<<<<<<< HEAD
-__version__ = "0.3.0"
-=======
 __version__ = "0.4"
->>>>>>> 8937872c
 tmp = __version__
 if "rc" in tmp:
     tmp = tmp[:tmp.find("rc")]
